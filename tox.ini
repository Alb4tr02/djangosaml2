--- conflicted
+++ resolved
@@ -7,14 +7,9 @@
     python tests/run_tests.py
 
 deps =
-<<<<<<< HEAD
     mock
     django22: Django>=2.2,<3.0
     django30: Django>=3.0,<3.1
-=======
-    django2.2: django~=2.2
-    django3.0: django~=3.0
->>>>>>> 52f72d46
     djangomaster: https://github.com/django/django/archive/master.tar.gz
     .[test]
 
