--- conflicted
+++ resolved
@@ -17,16 +17,8 @@
 import base64
 import datetime
 import re
-<<<<<<< HEAD
 import sys
-=======
-try:
-    # Prefer PyPI mock over unittest.mock to benefit from backported mock
-    # features (such as assert_called_once). Valid until Python 3.6.
-    import mock
-except ImportError:
-    from unittest import mock
->>>>>>> 521089ec
+
 from unittest import skip
 
 from django.conf import settings
