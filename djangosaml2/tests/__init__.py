--- conflicted
+++ resolved
@@ -19,12 +19,8 @@
 import mock
 import re
 import sys
-<<<<<<< HEAD
-from unittest import mock, skip
-=======
 
 from unittest import skip
->>>>>>> b33f1e5f
 
 from django.conf import settings
 from django.contrib.auth import SESSION_KEY, get_user_model
