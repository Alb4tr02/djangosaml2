--- conflicted
+++ resolved
@@ -351,14 +351,11 @@
         logger.debug('Redirecting to the RelayState: %s', relay_state)
         return HttpResponseRedirect(relay_state)
 
-<<<<<<< HEAD
-=======
     def post_login_hook(self, request: HttpRequest, user: settings.AUTH_USER_MODEL, session_info: dict) -> None:
         """ If desired, a hook to add logic after a user has succesfully logged in.
         """
         pass
 
->>>>>>> 343c7e4c
     def build_relay_state(self) -> str:
         """ The relay state is a URL used to redirect the user to the view where they came from.
         """
