# Copyright (C) 2010-2013 Yaco Sistemas (http://www.yaco.es)
# Copyright (C) 2009 Lorenzo Gil Sanchez <lorenzo.gil.sanchez@gmail.com>
#
# Licensed under the Apache License, Version 2.0 (the "License");
# you may not use this file except in compliance with the License.
# You may obtain a copy of the License at
#
#            http://www.apache.org/licenses/LICENSE-2.0
#
# Unless required by applicable law or agreed to in writing, software
# distributed under the License is distributed on an "AS IS" BASIS,
# WITHOUT WARRANTIES OR CONDITIONS OF ANY KIND, either express or implied.
# See the License for the specific language governing permissions and
# limitations under the License.

import base64
import logging

from django.conf import settings
from django.contrib import auth
from django.contrib.auth.decorators import login_required
from django.core.exceptions import PermissionDenied, SuspiciousOperation
from django.http import HttpResponseBadRequest  # 40x
from django.http import HttpResponseRedirect  # 30x
from django.http import HttpResponseServerError  # 50x
from django.http import Http404, HttpResponse
from django.shortcuts import render
from django.template import TemplateDoesNotExist
from django.utils.http import is_safe_url
from django.views.decorators.csrf import csrf_exempt
from django.views.decorators.http import require_POST
from saml2 import BINDING_HTTP_REDIRECT, BINDING_HTTP_POST
from saml2.client_base import LogoutError
from saml2.metadata import entity_descriptor
from saml2.ident import code, decode
from saml2.metadata import entity_descriptor
from saml2.response import (SignatureError, StatusAuthnFailed, StatusError,
                            StatusNoAuthnContext, StatusRequestDenied,
                            UnsolicitedResponse)
from saml2.s_utils import UnsupportedBinding
from saml2.response import (
    StatusError, StatusAuthnFailed, SignatureError, StatusRequestDenied,
    UnsolicitedResponse, StatusNoAuthnContext,
)
from saml2.mdstore import SourceNotFound
from saml2.sigver import MissingKey
from saml2.validate import ResponseLifetimeExceed, ToEarly
from saml2.xmldsig import (  # support for SHA1 is required by spec
    SIG_RSA_SHA1, SIG_RSA_SHA256)

from .cache import IdentityCache, OutstandingQueriesCache, StateCache
from .conf import get_config
from .exceptions import IdPConfigurationMissing
from .overrides import Saml2Client
from .signals import post_authenticated
from .utils import (available_idps, fail_acs_response, get_custom_setting,
                    get_idp_sso_supported_bindings, get_location)

try:
    from django.contrib.auth.views import LogoutView
    django_logout = LogoutView.as_view()
except ImportError:
    from django.contrib.auth.views import logout as django_logout


logger = logging.getLogger('djangosaml2')


def _set_subject_id(session, subject_id):
    session['_saml2_subject_id'] = code(subject_id)


def _get_subject_id(session):
    try:
        return decode(session['_saml2_subject_id'])
    except KeyError:
        return None


def login(request,
          config_loader_path=None,
          wayf_template='djangosaml2/wayf.html',
          authorization_error_template='djangosaml2/auth_error.html',
          post_binding_form_template='djangosaml2/post_binding_form.html'):
    """SAML Authorization Request initiator

    This view initiates the SAML2 Authorization handshake
    using the pysaml2 library to create the AuthnRequest.
    It uses the SAML 2.0 Http Redirect protocol binding.

    * post_binding_form_template - path to a template containing HTML form with
    hidden input elements, used to send the SAML message data when HTTP POST
    binding is being used. You can customize this template to include custom
    branding and/or text explaining the automatic redirection process. Please
    see the example template in
    templates/djangosaml2/example_post_binding_form.html
    If set to None or nonexistent template, default form from the saml2 library
    will be rendered.
    """
    logger.debug('Login process started')

    came_from = request.GET.get('next', settings.LOGIN_REDIRECT_URL)
    if not came_from:
        logger.warning('The next parameter exists but is empty')
        came_from = settings.LOGIN_REDIRECT_URL

    # Ensure the user-originating redirection url is safe.
<<<<<<< HEAD
    # By setting SAML_ALLOWED_HOSTS in settings.py the user may provide a list of "allowed"
    # hostnames for post-login redirects, much like one would specify ALLOWED_HOSTS .
    # If this setting is absent, the default is to use the hostname that was used for the current
    # request.
    saml_allowed_hosts = set(getattr(settings, 'SAML_ALLOWED_HOSTS', [request.get_host()]))
    if not is_safe_url_compat(url=came_from, allowed_hosts=saml_allowed_hosts):
=======
    if not is_safe_url(url=came_from, allowed_hosts={request.get_host()}):
>>>>>>> 521089ec
        came_from = settings.LOGIN_REDIRECT_URL


    # if the user is already authenticated that maybe because of two reasons:
    # A) He has this URL in two browser windows and in the other one he
    #    has already initiated the authenticated session.
    # B) He comes from a view that (incorrectly) send him here because
    #    he does not have enough permissions. That view should have shown
    #    an authorization error in the first place.
    # We can only make one thing here and that is configurable with the
    # SAML_IGNORE_AUTHENTICATED_USERS_ON_LOGIN setting. If that setting
    # is True (default value) we will redirect him to the came_from view.
    # Otherwise, we will show an (configurable) authorization error.
    if request.user.is_authenticated:
        redirect_authenticated_user = getattr(settings, 'SAML_IGNORE_AUTHENTICATED_USERS_ON_LOGIN', True)
        if redirect_authenticated_user:
            return HttpResponseRedirect(came_from)
        else:
            logger.debug('User is already logged in')
            return render(request, authorization_error_template, {
                    'came_from': came_from,
                    })

    selected_idp = request.GET.get('idp', None)
    try:
        conf = get_config(config_loader_path, request)
    except SourceNotFound as excp:
        msg = ('Error, IdP EntityID was not found '
               'in metadata: {}')
        logger.exception(msg.format(excp))
        return HttpResponse(msg.format(('Please contact '
                                        'technical support.')),
                            status=500)

    kwargs = {}
    # pysaml needs a string otherwise: "cannot serialize True (type bool)"
    if getattr(conf, '_sp_force_authn', False):
        kwargs['force_authn'] = "true"
    if getattr(conf, '_sp_allow_create', False):
        kwargs['allow_create'] = "true"

    # is a embedded wayf needed?
    idps = available_idps(conf)
    if selected_idp is None and len(idps) > 1:
        logger.debug('A discovery process is needed')
        return render(request, wayf_template, {
                'available_idps': idps.items(),
                'came_from': came_from,
                })
    else:
        # is the first one, otherwise next logger message will print None
        if not idps:
            raise IdPConfigurationMissing(('IdP configuration is missing or '
                                           'its metadata is expired.'))
        if selected_idp is None:
            selected_idp = list(idps.keys())[0]
    
    # choose a binding to try first
    sign_requests = getattr(conf, '_sp_authn_requests_signed', False)
    binding = BINDING_HTTP_POST if sign_requests else BINDING_HTTP_REDIRECT
    logger.debug('Trying binding %s for IDP %s', binding, selected_idp)

    # ensure our selected binding is supported by the IDP
    supported_bindings = get_idp_sso_supported_bindings(selected_idp, config=conf)
    if binding not in supported_bindings:
        logger.debug('Binding %s not in IDP %s supported bindings: %s',
                     binding, selected_idp, supported_bindings)
        if binding == BINDING_HTTP_POST:
            logger.warning('IDP %s does not support %s,  trying %s',
                           selected_idp, binding, BINDING_HTTP_REDIRECT)
            binding = BINDING_HTTP_REDIRECT
        else:
            logger.warning('IDP %s does not support %s,  trying %s',
                           selected_idp, binding, BINDING_HTTP_POST)
            binding = BINDING_HTTP_POST
        # if switched binding still not supported, give up
        if binding not in supported_bindings:
            raise UnsupportedBinding('IDP %s does not support %s or %s',
                                     selected_idp, BINDING_HTTP_POST, BINDING_HTTP_REDIRECT)

    client = Saml2Client(conf)
    http_response = None

    logger.debug('Redirecting user to the IdP via %s binding.', binding)
    if binding == BINDING_HTTP_REDIRECT:
        try:
            nsprefix = get_namespace_prefixes()
            if sign_requests:
                # do not sign the xml itself, instead use the sigalg to
                # generate the signature as a URL param
                sig_alg_option_map = {'sha1': SIG_RSA_SHA1,
                                      'sha256': SIG_RSA_SHA256}
                sig_alg_option = getattr(conf, '_sp_authn_requests_signed_alg', 'sha1')
                kwargs["sigalg"] = sig_alg_option_map[sig_alg_option]
            session_id, result = client.prepare_for_authenticate(
                entityid=selected_idp, relay_state=came_from,
                binding=binding, sign=False, nsprefix=nsprefix,
                **kwargs)
        except TypeError as e:
            logger.error('Unable to know which IdP to use')
            return HttpResponse(str(e))
        else:
            http_response = HttpResponseRedirect(get_location(result))
    elif binding == BINDING_HTTP_POST:
        if post_binding_form_template:
            # get request XML to build our own html based on the template
            try:
                location = client.sso_location(selected_idp, binding)
            except TypeError as e:
                logger.error('Unable to know which IdP to use')
                return HttpResponse(str(e))
            session_id, request_xml = client.create_authn_request(
                location,
                binding=binding,
                **kwargs)
            try:
                saml_request = base64.b64encode(bytes(request_xml, 'UTF-8')).decode('utf-8')

                http_response = render(request, post_binding_form_template, {
                    'target_url': location,
                    'params': {
                        'SAMLRequest': saml_request,
                        'RelayState': came_from,
                        },
                    })
            except TemplateDoesNotExist:
                pass

        if not http_response:
            # use the html provided by pysaml2 if no template was specified or it didn't exist
            try:
                session_id, result = client.prepare_for_authenticate(
                    entityid=selected_idp, relay_state=came_from,
                    binding=binding)
            except TypeError as e:
                logger.error('Unable to know which IdP to use')
                return HttpResponse(str(e))
            else:
                http_response = HttpResponse(result['data'])
    else:
        raise UnsupportedBinding('Unsupported binding: %s', binding)

    # success, so save the session ID and return our response
    logger.debug('Saving the session_id in the OutstandingQueries cache')
    oq_cache = OutstandingQueriesCache(request.session)
    oq_cache.set(session_id, came_from)
    return http_response


@require_POST
@csrf_exempt
def assertion_consumer_service(request,
                               config_loader_path=None,
                               attribute_mapping=None,
                               create_unknown_user=None):
    """SAML Authorization Response endpoint

    The IdP will send its response to this view, which
    will process it with pysaml2 help and log the user
    in using the custom Authorization backend
    djangosaml2.backends.Saml2Backend that should be
    enabled in the settings.py
    """
    attribute_mapping = attribute_mapping or get_custom_setting('SAML_ATTRIBUTE_MAPPING', {'uid': ('username', )})
    create_unknown_user = create_unknown_user if create_unknown_user is not None else \
                          get_custom_setting('SAML_CREATE_UNKNOWN_USER', True)
    conf = get_config(config_loader_path, request)
    try:
        xmlstr = request.POST['SAMLResponse']
    except KeyError:
        logger.warning('Missing "SAMLResponse" parameter in POST data.')
        raise SuspiciousOperation

    client = Saml2Client(conf, identity_cache=IdentityCache(request.session))

    oq_cache = OutstandingQueriesCache(request.session)
    outstanding_queries = oq_cache.outstanding_queries()

    try:
        response = client.parse_authn_request_response(xmlstr, BINDING_HTTP_POST, outstanding_queries)
    except (StatusError, ToEarly) as e:
        logger.exception("Error processing SAML Assertion.")
        return fail_acs_response(request, exception=e)
    except ResponseLifetimeExceed as e:
        logger.info("SAML Assertion is no longer valid. Possibly caused by network delay or replay attack.", exc_info=True)
        return fail_acs_response(request, exception=e)
    except SignatureError as e:
        logger.info("Invalid or malformed SAML Assertion.", exc_info=True)
        return fail_acs_response(request, exception=e)
    except StatusAuthnFailed as e:
        logger.info("Authentication denied for user by IdP.", exc_info=True)
        return fail_acs_response(request, exception=e)
    except StatusRequestDenied as e:
        logger.warning("Authentication interrupted at IdP.", exc_info=True)
        return fail_acs_response(request, exception=e)
    except StatusNoAuthnContext as e:
        logger.warning("Missing Authentication Context from IdP.", exc_info=True)
        return fail_acs_response(request, exception=e)
    except MissingKey as e:
        logger.exception("SAML Identity Provider is not configured correctly: certificate key is missing!")
        return fail_acs_response(request, exception=e)
    except UnsolicitedResponse as e:
        logger.exception("Received SAMLResponse when no request has been made.")
        return fail_acs_response(request, exception=e)

    if response is None:
        logger.warning("Invalid SAML Assertion received (unknown error).")
        return fail_acs_response(request, status=400, exception=SuspiciousOperation('Unknown SAML2 error'))

    session_id = response.session_id()
    oq_cache.delete(session_id)

    # authenticate the remote user
    session_info = response.session_info()

    if callable(attribute_mapping):
        attribute_mapping = attribute_mapping()
    if callable(create_unknown_user):
        create_unknown_user = create_unknown_user()

    logger.debug('Trying to authenticate the user. Session info: %s', session_info)
    user = auth.authenticate(request=request,
                             session_info=session_info,
                             attribute_mapping=attribute_mapping,
                             create_unknown_user=create_unknown_user)
    if user is None:
        logger.warning("Could not authenticate user received in SAML Assertion. Session info: %s", session_info)
        return fail_acs_response(request, exception=PermissionDenied('No user could be authenticated.'))

    auth.login(request, user)
    _set_subject_id(request.session, session_info['name_id'])
    logger.debug("User %s authenticated via SSO.", user)

    logger.debug('Sending the post_authenticated signal')
    post_authenticated.send_robust(sender=user, session_info=session_info)

    # redirect the user to the view where he came from
    default_relay_state = get_custom_setting('ACS_DEFAULT_REDIRECT_URL',
                                             settings.LOGIN_REDIRECT_URL)
    relay_state = request.POST.get('RelayState', default_relay_state)
    if not relay_state:
        logger.warning('The RelayState parameter exists but is empty')
        relay_state = default_relay_state
<<<<<<< HEAD
    
    # Ensure the user-originating redirection url is safe.
    # By setting SAML_ALLOWED_HOSTS in settings.py the user may provide a list of "allowed"
    # hostnames for post-login redirects, much like one would specify ALLOWED_HOSTS .
    # If this setting is absent, the default is to use the hostname that was used for the current
    # request.
    saml_allowed_hosts = set(getattr(settings, 'SAML_ALLOWED_HOSTS', [request.get_host()]))
    if not is_safe_url_compat(url=relay_state, allowed_hosts=saml_allowed_hosts):
=======
    if not is_safe_url(url=relay_state, allowed_hosts={request.get_host()}):
>>>>>>> 521089ec
        relay_state = settings.LOGIN_REDIRECT_URL
    logger.debug('Redirecting to the RelayState: %s', relay_state)
    return HttpResponseRedirect(relay_state)


@login_required
def echo_attributes(request,
                    config_loader_path=None,
                    template='djangosaml2/echo_attributes.html'):
    """Example view that echo the SAML attributes of an user"""
    state = StateCache(request.session)
    conf = get_config(config_loader_path, request)

    client = Saml2Client(conf, state_cache=state,
                         identity_cache=IdentityCache(request.session))
    subject_id = _get_subject_id(request.session)
    try:
        identity = client.users.get_identity(subject_id,
                                             check_not_on_or_after=False)
    except AttributeError:
        return HttpResponse("No active SAML identity found. Are you sure you have logged in via SAML?")

    return render(request, template, {'attributes': identity[0]})


@login_required
def logout(request, config_loader_path=None):
    """SAML Logout Request initiator

    This view initiates the SAML2 Logout request
    using the pysaml2 library to create the LogoutRequest.
    """
    state = StateCache(request.session)
    conf = get_config(config_loader_path, request)

    client = Saml2Client(conf, state_cache=state,
                         identity_cache=IdentityCache(request.session))
    subject_id = _get_subject_id(request.session)
    if subject_id is None:
        logger.warning(
            'The session does not contain the subject id for user %s',
            request.user)

    try:
        result = client.global_logout(subject_id)
    except LogoutError as exp:
        logger.exception('Error Handled - SLO not supported by IDP: {}'.format(exp))
        auth.logout(request)
        state.sync()
        return HttpResponseRedirect('/')

    state.sync()

    if not result:
        logger.error("Looks like the user %s is not logged in any IdP/AA", subject_id)
        return HttpResponseBadRequest("You are not logged in any IdP/AA")

    if len(result) > 1:
        logger.error('Sorry, I do not know how to logout from several sources. I will logout just from the first one')

    for entityid, logout_info in result.items():
        if isinstance(logout_info, tuple):
            binding, http_info = logout_info
            if binding == BINDING_HTTP_POST:
                logger.debug('Returning form to the IdP to continue the logout process')
                body = ''.join(http_info['data'])
                return HttpResponse(body)
            elif binding == BINDING_HTTP_REDIRECT:
                logger.debug('Redirecting to the IdP to continue the logout process')
                return HttpResponseRedirect(get_location(http_info))
            else:
                logger.error('Unknown binding: %s', binding)
                return HttpResponseServerError('Failed to log out')
        else:
            # We must have had a soap logout
            return finish_logout(request, logout_info)

    logger.error('Could not logout because there only the HTTP_REDIRECT is supported')
    return HttpResponseServerError('Logout Binding not supported')


def logout_service(request, *args, **kwargs):
    return do_logout_service(request, request.GET, BINDING_HTTP_REDIRECT, *args, **kwargs)


@csrf_exempt
def logout_service_post(request, *args, **kwargs):
    return do_logout_service(request, request.POST, BINDING_HTTP_POST, *args, **kwargs)


def do_logout_service(request, data, binding, config_loader_path=None, next_page=None,
                   logout_error_template='djangosaml2/logout_error.html'):
    """SAML Logout Response endpoint

    The IdP will send the logout response to this view,
    which will process it with pysaml2 help and log the user
    out.
    Note that the IdP can request a logout even when
    we didn't initiate the process as a single logout
    request started by another SP.
    """
    logger.debug('Logout service started')
    conf = get_config(config_loader_path, request)

    state = StateCache(request.session)
    client = Saml2Client(conf, state_cache=state,
                         identity_cache=IdentityCache(request.session))

    if 'SAMLResponse' in data:  # we started the logout
        logger.debug('Receiving a logout response from the IdP')
        response = client.parse_logout_request_response(data['SAMLResponse'], binding)
        state.sync()
        return finish_logout(request, response, next_page=next_page)

    elif 'SAMLRequest' in data:  # logout started by the IdP
        logger.debug('Receiving a logout request from the IdP')
        subject_id = _get_subject_id(request.session)
        if subject_id is None:
            logger.warning(
                'The session does not contain the subject id for user %s. Performing local logout',
                request.user)
            auth.logout(request)
            return render(request, logout_error_template, status=403)
        else:
            http_info = client.handle_logout_request(
                data['SAMLRequest'],
                subject_id,
                binding,
                relay_state=data.get('RelayState', ''))
            state.sync()
            auth.logout(request)
            if (
                http_info.get('method', 'GET') == 'POST' and
                'data' in http_info and
                ('Content-type', 'text/html') in http_info.get('headers', [])
            ):
                # need to send back to the IDP a signed POST response with user session
                # return HTML form content to browser with auto form validation
                # to finally send request to the IDP
                return HttpResponse(http_info['data'])
            else:
                return HttpResponseRedirect(get_location(http_info))
    else:
        logger.error('No SAMLResponse or SAMLRequest parameter found')
        raise Http404('No SAMLResponse or SAMLRequest parameter found')


def finish_logout(request, response, next_page=None):
    if response and response.status_ok():
        if next_page is None and hasattr(settings, 'LOGOUT_REDIRECT_URL'):
            next_page = settings.LOGOUT_REDIRECT_URL
        logger.debug('Performing django logout with a next_page of %s',
                     next_page)
        return django_logout(request, next_page=next_page)
    else:
        logger.error('Unknown error during the logout')
        return render(request, "djangosaml2/logout_error.html", {})


def metadata(request, config_loader_path=None, valid_for=None):
    """Returns an XML with the SAML 2.0 metadata for this
    SP as configured in the settings.py file.
    """
    conf = get_config(config_loader_path, request)
    metadata = entity_descriptor(conf)
    return HttpResponse(content=str(metadata).encode('utf-8'),
                        content_type="text/xml; charset=utf8")


def get_namespace_prefixes():
    from saml2 import md, saml, samlp
    try:
        from saml2 import xmlenc
        from saml2 import xmldsig
    except ImportError:
        import xmlenc
        import xmldsig
    return {'saml': saml.NAMESPACE,
            'samlp': samlp.NAMESPACE,
            'md': md.NAMESPACE,
            'ds': xmldsig.NAMESPACE,
            'xenc': xmlenc.NAMESPACE}<|MERGE_RESOLUTION|>--- conflicted
+++ resolved
@@ -105,16 +105,13 @@
         came_from = settings.LOGIN_REDIRECT_URL
 
     # Ensure the user-originating redirection url is safe.
-<<<<<<< HEAD
     # By setting SAML_ALLOWED_HOSTS in settings.py the user may provide a list of "allowed"
     # hostnames for post-login redirects, much like one would specify ALLOWED_HOSTS .
     # If this setting is absent, the default is to use the hostname that was used for the current
     # request.
     saml_allowed_hosts = set(getattr(settings, 'SAML_ALLOWED_HOSTS', [request.get_host()]))
-    if not is_safe_url_compat(url=came_from, allowed_hosts=saml_allowed_hosts):
-=======
-    if not is_safe_url(url=came_from, allowed_hosts={request.get_host()}):
->>>>>>> 521089ec
+
+    if not is_safe_url(url=came_from, allowed_hosts=saml_allowed_hosts):
         came_from = settings.LOGIN_REDIRECT_URL
 
 
@@ -358,7 +355,6 @@
     if not relay_state:
         logger.warning('The RelayState parameter exists but is empty')
         relay_state = default_relay_state
-<<<<<<< HEAD
     
     # Ensure the user-originating redirection url is safe.
     # By setting SAML_ALLOWED_HOSTS in settings.py the user may provide a list of "allowed"
@@ -366,10 +362,8 @@
     # If this setting is absent, the default is to use the hostname that was used for the current
     # request.
     saml_allowed_hosts = set(getattr(settings, 'SAML_ALLOWED_HOSTS', [request.get_host()]))
-    if not is_safe_url_compat(url=relay_state, allowed_hosts=saml_allowed_hosts):
-=======
-    if not is_safe_url(url=relay_state, allowed_hosts={request.get_host()}):
->>>>>>> 521089ec
+    
+    if not is_safe_url(url=relay_state, allowed_hosts=saml_allowed_hosts):
         relay_state = settings.LOGIN_REDIRECT_URL
     logger.debug('Redirecting to the RelayState: %s', relay_state)
     return HttpResponseRedirect(relay_state)
