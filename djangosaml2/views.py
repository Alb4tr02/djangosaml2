# Copyright (C) 2010-2013 Yaco Sistemas (http://www.yaco.es)
# Copyright (C) 2009 Lorenzo Gil Sanchez <lorenzo.gil.sanchez@gmail.com>
#
# Licensed under the Apache License, Version 2.0 (the "License");
# you may not use this file except in compliance with the License.
# You may obtain a copy of the License at
#
#            http://www.apache.org/licenses/LICENSE-2.0
#
# Unless required by applicable law or agreed to in writing, software
# distributed under the License is distributed on an "AS IS" BASIS,
# WITHOUT WARRANTIES OR CONDITIONS OF ANY KIND, either express or implied.
# See the License for the specific language governing permissions and
# limitations under the License.

import base64
import logging

try:
    from xml.etree import ElementTree
except ImportError:
    from elementtree import ElementTree

from django.conf import settings
from django.contrib import auth
from django.contrib.auth.decorators import login_required
from django.contrib.auth.views import logout as django_logout
from django.core.exceptions import PermissionDenied
from django.http import Http404, HttpResponse
from django.http import HttpResponseRedirect  # 30x
from django.http import  HttpResponseBadRequest, HttpResponseForbidden  # 40x
from django.http import HttpResponseServerError  # 50x
from django.views.decorators.http import require_POST
from django.shortcuts import render
from django.template import TemplateDoesNotExist
from django.utils.http import is_safe_url
from django.utils.six import text_type, binary_type
try:
    from django.views.decorators.csrf import csrf_exempt
except ImportError:
    # Django 1.0 compatibility
    def csrf_exempt(view_func):
        return view_func

from saml2 import BINDING_HTTP_REDIRECT, BINDING_HTTP_POST
from saml2.client import Saml2Client
from saml2.metadata import entity_descriptor
from saml2.ident import code, decode
from saml2.sigver import MissingKey
from saml2.s_utils import UnsupportedBinding
from saml2.response import StatusError
from saml2.xmldsig import SIG_RSA_SHA1  # support for this is required by spec

from djangosaml2.cache import IdentityCache, OutstandingQueriesCache
from djangosaml2.cache import StateCache
from djangosaml2.conf import get_config
from djangosaml2.signals import post_authenticated
<<<<<<< HEAD
from djangosaml2.utils import get_custom_setting, available_idps, get_location, \
    get_hidden_form_inputs, get_idp_sso_supported_bindings
=======
from djangosaml2.utils import get_custom_setting, available_idps, get_location
>>>>>>> ed4661bc


logger = logging.getLogger('djangosaml2')


def _set_subject_id(session, subject_id):
    session['_saml2_subject_id'] = code(subject_id)


def _get_subject_id(session):
    try:
        return decode(session['_saml2_subject_id'])
    except KeyError:
        return None


def login(request,
          config_loader_path=None,
          wayf_template='djangosaml2/wayf.html',
          authorization_error_template='djangosaml2/auth_error.html',
          post_binding_form_template='djangosaml2/post_binding_form.html'):
    """SAML Authorization Request initiator

    This view initiates the SAML2 Authorization handshake
    using the pysaml2 library to create the AuthnRequest.
    It uses the SAML 2.0 Http Redirect protocol binding.

    * post_binding_form_template - path to a template containing HTML form with
    hidden input elements, used to send the SAML message data when HTTP POST
    binding is being used. You can customize this template to include custom
    branding and/or text explaining the automatic redirection process. Please
    see the example template in
    templates/djangosaml2/example_post_binding_form.html
    If set to None or nonexistent template, default form from the saml2 library
    will be rendered.
    """
    logger.debug('Login process started')

    came_from = request.GET.get('next', settings.LOGIN_REDIRECT_URL)
    if not came_from:
        logger.warning('The next parameter exists but is empty')
        came_from = settings.LOGIN_REDIRECT_URL

    # Ensure the user-originating redirection url is safe.
    if not is_safe_url(url=came_from, host=request.get_host()):
        came_from = settings.LOGIN_REDIRECT_URL

    # if the user is already authenticated that maybe because of two reasons:
    # A) He has this URL in two browser windows and in the other one he
    #    has already initiated the authenticated session.
    # B) He comes from a view that (incorrectly) send him here because
    #    he does not have enough permissions. That view should have shown
    #    an authorization error in the first place.
    # We can only make one thing here and that is configurable with the
    # SAML_IGNORE_AUTHENTICATED_USERS_ON_LOGIN setting. If that setting
    # is True (default value) we will redirect him to the came_from view.
    # Otherwise, we will show an (configurable) authorization error.
    if not request.user.is_anonymous():
        try:
            redirect_authenticated_user = settings.SAML_IGNORE_AUTHENTICATED_USERS_ON_LOGIN
        except AttributeError:
            redirect_authenticated_user = True

        if redirect_authenticated_user:
            return HttpResponseRedirect(came_from)
        else:
            logger.debug('User is already logged in')
            return render(request, authorization_error_template, {
                    'came_from': came_from,
                    })

    selected_idp = request.GET.get('idp', None)
    conf = get_config(config_loader_path, request)

    # is a embedded wayf needed?
    idps = available_idps(conf)
    if selected_idp is None and len(idps) > 1:
        logger.debug('A discovery process is needed')
        return render(request, wayf_template, {
                'available_idps': idps.items(),
                'came_from': came_from,
                })

<<<<<<< HEAD
    # Choose binding (REDIRECT vs. POST).
    # When authn_requests_signed is turned on, HTTP Redirect binding cannot be
    # used the same way as without signatures; proper usage in this case involves
    # stripping out the signature from SAML XML message and creating a new
    # signature, following precise steps defined in the SAML2.0 standard.
    #
    # It is not feasible to implement this since we wouldn't be able to use an
    # external (xmlsec1) library to handle the signatures - more (higher level)
    # context is needed in order to create such signature (like the value of
    # RelayState parameter).
    #
    # Therefore it is much easier to use the HTTP POST binding in this case, as
    # it can relay the whole signed SAML message as is, without the need to
    # manipulate the signature or the XML message itself.
    #
    # Read more in the official SAML2 specs (3.4.4.1):
    # http://docs.oasis-open.org/security/saml/v2.0/saml-bindings-2.0-os.pdf
    sign_requests = getattr(conf, '_sp_authn_requests_signed', False)
    binding = BINDING_HTTP_POST if sign_requests else BINDING_HTTP_REDIRECT

    # ensure our selected binding is supported by the IDP
    supported_bindings = get_idp_sso_supported_bindings(selected_idp, config=conf)
    if binding not in supported_bindings:
        logger.debug('Binding %s not in IDP %s supported bindings: %s',
                     binding, selected_idp, supported_bindings)
        if binding == BINDING_HTTP_POST:
            logger.warning('IDP %s does not support %s,  trying %s',
                           selected_idp, binding, BINDING_HTTP_REDIRECT)
            binding = BINDING_HTTP_REDIRECT
            if sign_requests:
                sign_requests = False
                logger.warning('sp_authn_requests_signed is True, but ignoring because pysaml2 does not support it for %s', BINDING_HTTP_REDIRECT)
        else:
            binding = BINDING_HTTP_POST
        # if switched binding still not supported, give up
        if binding not in supported_bindings:
            raise UnsupportedBinding('IDP does not support %s or %s',
                                     BINDING_HTTP_POST, BINDING_HTTP_REDIRECT)

    client = Saml2Client(conf)
    try:
        # we use sign kwarg to override in case of redirect binding
        # otherwise pysaml2 may sign the xml for redirect which is incorrect
        (session_id, result) = client.prepare_for_authenticate(
            entityid=selected_idp, relay_state=came_from,
            binding=binding, sign=sign_requests,
            )
    except TypeError as e:
        logger.error('Unable to know which IdP to use')
        return HttpResponse(text_type(e))
        
    logger.debug('Saving the session_id in the OutstandingQueries cache')
    oq_cache = OutstandingQueriesCache(request.session)
    oq_cache.set(session_id, came_from)
=======
    binding = BINDING_HTTP_POST if getattr(conf, '_sp_authn_requests_signed', False) else BINDING_HTTP_REDIRECT

    client = Saml2Client(conf)
    http_response = None
>>>>>>> ed4661bc

    logger.debug('Redirecting user to the IdP via %s binding.', binding)
    if binding == BINDING_HTTP_REDIRECT:
        try:
            # do not sign the xml itself, instead us the sigalg to
            # generate the signature as a URL param
            sigalg = SIG_RSA_SHA1 if getattr(conf, '_sp_authn_requests_signed', False) else None
            session_id, result = client.prepare_for_authenticate(
                entityid=selected_idp, relay_state=came_from,
                binding=binding, sign=False, sigalg=sigalg)
        except TypeError as e:
            logger.error('Unable to know which IdP to use')
            return HttpResponse(text_type(e))
        else:
            http_response = HttpResponseRedirect(get_location(result))
    elif binding == BINDING_HTTP_POST:
        # use the html provided by pysaml2 if no template specified
        if not post_binding_form_template:
            try:
                session_id, result = client.prepare_for_authenticate(
                    entityid=selected_idp, relay_state=came_from,
                    binding=binding)
            except TypeError as e:
                logger.error('Unable to know which IdP to use')
                return HttpResponse(text_type(e))
            else:
                http_response = HttpResponse(result['data'])
        # get request XML to build our own html based on the template
        else:
            try:
                location = client.sso_location(selected_idp, binding)
            except TypeError as e:
                logger.error('Unable to know which IdP to use')
                return HttpResponse(text_type(e))
            session_id, request_xml = client.create_authn_request(
                location,
                binding=binding)
            http_response = render(request, post_binding_form_template, {
                'target_url': location,
                'params': {
                    'SAMLRequest': base64.b64encode(request_xml),
                    'RelayState': came_from,
                    },
                })
    else:
        raise UnsupportedBinding('Unsupported binding: %s', binding)

    # success, so save the session ID and return our response
    logger.debug('Saving the session_id in the OutstandingQueries cache')
    oq_cache = OutstandingQueriesCache(request.session)
    oq_cache.set(session_id, came_from)
    return http_response


@require_POST
@csrf_exempt
def assertion_consumer_service(request,
                               config_loader_path=None,
                               attribute_mapping=None,
                               create_unknown_user=None):
    """SAML Authorization Response endpoint

    The IdP will send its response to this view, which
    will process it with pysaml2 help and log the user
    in using the custom Authorization backend
    djangosaml2.backends.Saml2Backend that should be
    enabled in the settings.py
    """
    attribute_mapping = attribute_mapping or get_custom_setting(
            'SAML_ATTRIBUTE_MAPPING', {'uid': ('username', )})
    create_unknown_user = create_unknown_user or get_custom_setting(
            'SAML_CREATE_UNKNOWN_USER', True)
    logger.debug('Assertion Consumer Service started')

    conf = get_config(config_loader_path, request)
    if 'SAMLResponse' not in request.POST:
        return HttpResponseBadRequest(
            'Couldn\'t find "SAMLResponse" in POST data.')
    xmlstr = request.POST['SAMLResponse']
    client = Saml2Client(conf, identity_cache=IdentityCache(request.session))

    oq_cache = OutstandingQueriesCache(request.session)
    outstanding_queries = oq_cache.outstanding_queries()

    try:
        response = client.parse_authn_request_response(xmlstr, BINDING_HTTP_POST,
                                                       outstanding_queries)
    except StatusError:
        return render(request, 'djangosaml2/login_error.html', status=403)

    except MissingKey:
        logger.error('MissingKey error in ACS')
        return HttpResponseForbidden(
            "The Identity Provider is not configured correctly: "
            "the certificate key is missing")
    if response is None:
        logger.error('SAML response is None')
        return HttpResponseBadRequest(
            "SAML response has errors. Please check the logs")

    session_id = response.session_id()
    oq_cache.delete(session_id)

    # authenticate the remote user
    session_info = response.session_info()

    if callable(attribute_mapping):
        attribute_mapping = attribute_mapping()
    if callable(create_unknown_user):
        create_unknown_user = create_unknown_user()

    logger.debug('Trying to authenticate the user')
    user = auth.authenticate(session_info=session_info,
                             attribute_mapping=attribute_mapping,
                             create_unknown_user=create_unknown_user)
    if user is None:
        logger.error('The user is None')
        raise PermissionDenied

    auth.login(request, user)
    _set_subject_id(request.session, session_info['name_id'])

    logger.debug('Sending the post_authenticated signal')
    post_authenticated.send_robust(sender=user, session_info=session_info)

    # redirect the user to the view where he came from
    default_relay_state = get_custom_setting('ACS_DEFAULT_REDIRECT_URL',
                                             settings.LOGIN_REDIRECT_URL)
    relay_state = request.POST.get('RelayState', default_relay_state)
    if not relay_state:
        logger.warning('The RelayState parameter exists but is empty')
        relay_state = default_relay_state
    if not is_safe_url(url=relay_state, host=request.get_host()):
        came_from = settings.LOGIN_REDIRECT_URL
    logger.debug('Redirecting to the RelayState: %s', relay_state)
    return HttpResponseRedirect(relay_state)


@login_required
def echo_attributes(request,
                    config_loader_path=None,
                    template='djangosaml2/echo_attributes.html'):
    """Example view that echo the SAML attributes of an user"""
    state = StateCache(request.session)
    conf = get_config(config_loader_path, request)

    client = Saml2Client(conf, state_cache=state,
                         identity_cache=IdentityCache(request.session))
    subject_id = _get_subject_id(request.session)
    identity = client.users.get_identity(subject_id,
                                         check_not_on_or_after=False)
    return render(request, template, {'attributes': identity[0]})


@login_required
def logout(request, config_loader_path=None):
    """SAML Logout Request initiator

    This view initiates the SAML2 Logout request
    using the pysaml2 library to create the LogoutRequest.
    """
    logger.debug('Logout process started')
    state = StateCache(request.session)
    conf = get_config(config_loader_path, request)

    client = Saml2Client(conf, state_cache=state,
                         identity_cache=IdentityCache(request.session))
    subject_id = _get_subject_id(request.session)
    if subject_id is None:
        logger.warning(
            'The session does not contains the subject id for user %s',
            request.user)

    result = client.global_logout(subject_id)

    state.sync()

    if not result:
        logger.error("Looks like the user %s is not logged in any IdP/AA", subject_id)
        return HttpResponseBadRequest("You are not logged in any IdP/AA")

    if len(result) > 1:
        logger.error('Sorry, I do not know how to logout from several sources. I will logout just from the first one')

    for entityid, logout_info in result.items():
        if isinstance(logout_info, tuple):
            binding, http_info = logout_info
            if binding == BINDING_HTTP_POST:
                logger.debug('Returning form to the IdP to continue the logout process')
                body = ''.join(http_info['data'])
                return HttpResponse(body)
            elif binding == BINDING_HTTP_REDIRECT:
                logger.debug('Redirecting to the IdP to continue the logout process')
                return HttpResponseRedirect(get_location(http_info))
            else:
                logger.error('Unknown binding: %s', binding)
                return HttpResponseServerError('Failed to log out')
        else:
            # We must have had a soap logout
            return finish_logout(request, logout_info)

    logger.error('Could not logout because there only the HTTP_REDIRECT is supported')
    return HttpResponseServerError('Logout Binding not supported')


def logout_service(request, *args, **kwargs):
    return do_logout_service(request, request.GET, BINDING_HTTP_REDIRECT, *args, **kwargs)


@csrf_exempt
def logout_service_post(request, *args, **kwargs):
    return do_logout_service(request, request.POST, BINDING_HTTP_POST, *args, **kwargs)


def do_logout_service(request, data, binding, config_loader_path=None, next_page=None,
                   logout_error_template='djangosaml2/logout_error.html'):
    """SAML Logout Response endpoint

    The IdP will send the logout response to this view,
    which will process it with pysaml2 help and log the user
    out.
    Note that the IdP can request a logout even when
    we didn't initiate the process as a single logout
    request started by another SP.
    """
    logger.debug('Logout service started')
    conf = get_config(config_loader_path, request)

    state = StateCache(request.session)
    client = Saml2Client(conf, state_cache=state,
                         identity_cache=IdentityCache(request.session))

    if 'SAMLResponse' in data:  # we started the logout
        logger.debug('Receiving a logout response from the IdP')
        response = client.parse_logout_request_response(data['SAMLResponse'], binding)
        state.sync()
        return finish_logout(request, response, next_page=next_page)

    elif 'SAMLRequest' in data:  # logout started by the IdP
        logger.debug('Receiving a logout request from the IdP')
        subject_id = _get_subject_id(request.session)
        if subject_id is None:
            logger.warning(
                'The session does not contain the subject id for user %s. Performing local logout',
                request.user)
            auth.logout(request)
            return render(request, logout_error_template, {})
        else:
            http_info = client.handle_logout_request(
                data['SAMLRequest'],
                subject_id,
                binding,
                relay_state=data.get('RelayState', ''))
            state.sync()
            auth.logout(request)
            return HttpResponseRedirect(get_location(http_info))
    else:
        logger.error('No SAMLResponse or SAMLRequest parameter found')
        raise Http404('No SAMLResponse or SAMLRequest parameter found')


def finish_logout(request, response, next_page=None):
    if response and response.status_ok():
        if next_page is None and hasattr(settings, 'LOGOUT_REDIRECT_URL'):
            next_page = settings.LOGOUT_REDIRECT_URL
        logger.debug('Performing django_logout with a next_page of %s',
                     next_page)
        return django_logout(request, next_page=next_page)
    else:
        logger.error('Unknown error during the logout')
        return render(request, "djangosaml2/logout_error.html", {})


def metadata(request, config_loader_path=None, valid_for=None):
    """Returns an XML with the SAML 2.0 metadata for this
    SP as configured in the settings.py file.
    """
    conf = get_config(config_loader_path, request)
    metadata = entity_descriptor(conf)
    return HttpResponse(content=text_type(metadata).encode('utf-8'),
                        content_type="text/xml; charset=utf8")


def register_namespace_prefixes():
    from saml2 import md, saml, samlp
    try:
        from saml2 import xmlenc
        from saml2 import xmldsig
    except ImportError:
        import xmlenc
        import xmldsig
    prefixes = (('saml', saml.NAMESPACE),
                ('samlp', samlp.NAMESPACE),
                ('md', md.NAMESPACE),
                ('ds', xmldsig.NAMESPACE),
                ('xenc', xmlenc.NAMESPACE))
    if hasattr(ElementTree, 'register_namespace'):
        for prefix, namespace in prefixes:
            ElementTree.register_namespace(prefix, namespace)
    else:
        for prefix, namespace in prefixes:
            ElementTree._namespace_map[namespace] = prefix

register_namespace_prefixes()<|MERGE_RESOLUTION|>--- conflicted
+++ resolved
@@ -55,12 +55,7 @@
 from djangosaml2.cache import StateCache
 from djangosaml2.conf import get_config
 from djangosaml2.signals import post_authenticated
-<<<<<<< HEAD
-from djangosaml2.utils import get_custom_setting, available_idps, get_location, \
-    get_hidden_form_inputs, get_idp_sso_supported_bindings
-=======
-from djangosaml2.utils import get_custom_setting, available_idps, get_location
->>>>>>> ed4661bc
+from djangosaml2.utils import get_custom_setting, available_idps, get_location, get_idp_sso_supported_bindings
 
 
 logger = logging.getLogger('djangosaml2')
@@ -144,26 +139,10 @@
                 'came_from': came_from,
                 })
 
-<<<<<<< HEAD
-    # Choose binding (REDIRECT vs. POST).
-    # When authn_requests_signed is turned on, HTTP Redirect binding cannot be
-    # used the same way as without signatures; proper usage in this case involves
-    # stripping out the signature from SAML XML message and creating a new
-    # signature, following precise steps defined in the SAML2.0 standard.
-    #
-    # It is not feasible to implement this since we wouldn't be able to use an
-    # external (xmlsec1) library to handle the signatures - more (higher level)
-    # context is needed in order to create such signature (like the value of
-    # RelayState parameter).
-    #
-    # Therefore it is much easier to use the HTTP POST binding in this case, as
-    # it can relay the whole signed SAML message as is, without the need to
-    # manipulate the signature or the XML message itself.
-    #
-    # Read more in the official SAML2 specs (3.4.4.1):
-    # http://docs.oasis-open.org/security/saml/v2.0/saml-bindings-2.0-os.pdf
+    # choose a binding to try first
     sign_requests = getattr(conf, '_sp_authn_requests_signed', False)
     binding = BINDING_HTTP_POST if sign_requests else BINDING_HTTP_REDIRECT
+    logger.debug('Trying binding %s for IDP %s', binding, selected_idp)
 
     # ensure our selected binding is supported by the IDP
     supported_bindings = get_idp_sso_supported_bindings(selected_idp, config=conf)
@@ -174,37 +153,17 @@
             logger.warning('IDP %s does not support %s,  trying %s',
                            selected_idp, binding, BINDING_HTTP_REDIRECT)
             binding = BINDING_HTTP_REDIRECT
-            if sign_requests:
-                sign_requests = False
-                logger.warning('sp_authn_requests_signed is True, but ignoring because pysaml2 does not support it for %s', BINDING_HTTP_REDIRECT)
-        else:
+        else:
+            logger.warning('IDP %s does not support %s,  trying %s',
+                           selected_idp, binding, BINDING_HTTP_POST)
             binding = BINDING_HTTP_POST
         # if switched binding still not supported, give up
         if binding not in supported_bindings:
-            raise UnsupportedBinding('IDP does not support %s or %s',
-                                     BINDING_HTTP_POST, BINDING_HTTP_REDIRECT)
-
-    client = Saml2Client(conf)
-    try:
-        # we use sign kwarg to override in case of redirect binding
-        # otherwise pysaml2 may sign the xml for redirect which is incorrect
-        (session_id, result) = client.prepare_for_authenticate(
-            entityid=selected_idp, relay_state=came_from,
-            binding=binding, sign=sign_requests,
-            )
-    except TypeError as e:
-        logger.error('Unable to know which IdP to use')
-        return HttpResponse(text_type(e))
-        
-    logger.debug('Saving the session_id in the OutstandingQueries cache')
-    oq_cache = OutstandingQueriesCache(request.session)
-    oq_cache.set(session_id, came_from)
-=======
-    binding = BINDING_HTTP_POST if getattr(conf, '_sp_authn_requests_signed', False) else BINDING_HTTP_REDIRECT
+            raise UnsupportedBinding('IDP %s does not support %s or %s',
+                                     selected_idp, BINDING_HTTP_POST, BINDING_HTTP_REDIRECT)
 
     client = Saml2Client(conf)
     http_response = None
->>>>>>> ed4661bc
 
     logger.debug('Redirecting user to the IdP via %s binding.', binding)
     if binding == BINDING_HTTP_REDIRECT:
