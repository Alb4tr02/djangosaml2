--- conflicted
+++ resolved
@@ -7,12 +7,6 @@
 from django.shortcuts import render
 
 
-<<<<<<< HEAD
-def template_failure(request, exception=None, **kwargs):
-    """ Renders a simple template with an error message. """
-    return render(request, 'djangosaml2/login_error.html', {'exception': exception}, status=kwargs.get('status', 403))
-=======
 def template_failure(request, exception=None, status=403, **kwargs):
     """ Renders a simple template with an error message. """
-    return render(request, 'djangosaml2/login_error.html', {'exception': exception}, status=status)
->>>>>>> 6525c99a
+    return render(request, 'djangosaml2/login_error.html', {'exception': exception}, status=status)